--- conflicted
+++ resolved
@@ -165,7 +165,7 @@
   // Verificar permissão
   if (!hasPermission) {
     return (
-<<<<<<< HEAD
+
       <Card>
         <CardContent className="p-6">
           <div className="text-center text-muted-foreground">
@@ -174,11 +174,6 @@
           </div>
         </CardContent>
       </Card>
-=======
-      <Badge variant={(planColors[plan as keyof typeof planColors] || 'outline') as 'default' | 'destructive' | 'outline' | 'secondary'}>
-        {plan.charAt(0).toUpperCase() + plan.slice(1)}
-      </Badge>
->>>>>>> 9ec12018
     );
   }
 
